/*
 * deriv.h
 *
 *  Created on: Feb 24, 2009
 *      Author: jturney
 */

#ifndef _psi_src_lib_libmints_deriv_h_
#define _psi_src_lib_libmints_deriv_h_

#include <vector>
#include "matrix.h"

namespace boost {
template<class T>
class shared_ptr;
}

namespace psi {

class Wavefunction;
class IntegralFactory;
class BasisSet;
class SOBasisSet;
class Molecule;
class CdSalcList;

class Deriv
{
    const boost::shared_ptr<Wavefunction> wavefunction_;
    boost::shared_ptr<IntegralFactory> integral_;
    boost::shared_ptr<BasisSet> basis_;
    boost::shared_ptr<SOBasisSet> sobasis_;
    boost::shared_ptr<MatrixFactory> factory_;
    boost::shared_ptr<Molecule> molecule_;

    CdSalcList cdsalcs_;

    SharedMatrix P_2_;
    SharedMatrix W_2_;
    SharedMatrix SCF_D_;

    int natom_;

    std::vector<SharedMatrix> dH_;
    std::vector<SharedMatrix> dS_;

    // Results go here.
    /// One-electron contribution to the gradient
    SharedMatrix opdm_contr_;
    /// Reference one-electron contribution to the gradient
    SharedMatrix opdm_ref_contr_;
    /// Overlap contribution to the gradient
    SharedMatrix x_contr_;
    /// Reference overlap contribution to the gradient
    SharedMatrix x_ref_contr_;
    /// Two-electron contribution to the gradient
    SharedMatrix tpdm_contr_;
    /// Reference two-electron contribution to the gradient
    SharedMatrix tpdm_ref_contr_;
    /// Final gradient
    SharedMatrix gradient_;
public:
    /*!
     * Constructor for derivative object.
     *
     * \param wave Wavefunction object to compute derivative for
     * \param needed_irreps by default do A1 derivatives
     * \param project_out_translations remove translations from the CdSalcs
     * \param project_out_rotations remove rotations from the CdSalcs
     */
    Deriv(const boost::shared_ptr<Wavefunction>& wave,
          char needed_irreps=0x1,
          bool project_out_translations=true,
          bool project_out_rotations=true);
<<<<<<< HEAD
    Deriv(const boost::shared_ptr<BasisSet>& basis,
                 const SharedMatrix& P_2,
                 const SharedMatrix& W_2,
                 const SharedMatrix& SCF_D,
                 const boost::shared_ptr<MatrixFactory>& factory,
                 char needed_irreps,
                 bool project_out_translations,
                 bool project_out_rotations);

=======
>>>>>>> 757d5fc5

    SharedMatrix compute();

    const SharedMatrix& one_electron() {
        return opdm_contr_;
    }

    const SharedMatrix& lagrangian() {
        return x_contr_;
    }

    const SharedMatrix& two_body() {
        return tpdm_contr_;
    }

    const SharedMatrix& gradient() {
        return gradient_;
    }
};

}

#endif /* DERIV_H_ */<|MERGE_RESOLUTION|>--- conflicted
+++ resolved
@@ -73,18 +73,6 @@
           char needed_irreps=0x1,
           bool project_out_translations=true,
           bool project_out_rotations=true);
-<<<<<<< HEAD
-    Deriv(const boost::shared_ptr<BasisSet>& basis,
-                 const SharedMatrix& P_2,
-                 const SharedMatrix& W_2,
-                 const SharedMatrix& SCF_D,
-                 const boost::shared_ptr<MatrixFactory>& factory,
-                 char needed_irreps,
-                 bool project_out_translations,
-                 bool project_out_rotations);
-
-=======
->>>>>>> 757d5fc5
 
     SharedMatrix compute();
 

/*
 *@BEGIN LICENSE
 *
 * PSI4: an ab initio quantum chemistry software package
 *
 * This program is free software; you can redistribute it and/or modify
 * it under the terms of the GNU General Public License as published by
 * the Free Software Foundation; either version 2 of the License, or
 * (at your option) any later version.
 *
 * This program is distributed in the hope that it will be useful,
 * but WITHOUT ANY WARRANTY; without even the implied warranty of
 * MERCHANTABILITY or FITNESS FOR A PARTICULAR PURPOSE.  See the
 * GNU General Public License for more details.
 *
 * You should have received a copy of the GNU General Public License along
 * with this program; if not, write to the Free Software Foundation, Inc.,
 * 51 Franklin Street, Fifth Floor, Boston, MA 02110-1301 USA.
 *
 *@END LICENSE
 */

/*! \file
    \ingroup QT
    \brief function which places one fragment into the coordinate system of another

   int natoms_A, natoms_B - number of atoms in each fragment
   int P_A, P_B - number of ref pts to worry about, less than 3 for linear fragments
   double **geom_A, double **geom_B - geometry of fragments A and B - geom B is changed
   double **ref_coeff_A, double **ref_coeff_B - linear combinations which specify reference atoms
   double R_AB - distance between reference atoms #1 on each fragment
   theta_A, theta_B, tau, chi-A, chi-B - interfragment angles
*/
#include <stdio.h>
#include <stdlib.h>
#include <libciomr/libciomr.h>
#include <libqt/qt.h>
#include <math.h>
#include <psifiles.h>
#include <psi4-dec.h>
<<<<<<< HEAD
#include "libparallel/ParallelPrinter.h"
=======
#include <physconst.h>

>>>>>>> fa278d54
namespace psi {

void orient_fragment(int natom_A, int natom_B, int P_A, int P_B, double **geom_A, double **geom_B,
  double **ref_coeff_A, double **ref_coeff_B, double R_AB, double theta_A, double theta_B,
  double tau, double phi_A, double phi_B, std::string out)
{
   boost::shared_ptr<psi::PsiOutStream> printer=(out=="outfile"?outfile:
            boost::shared_ptr<OutFile>(new OutFile(out)));
  int i, j, errcod, pts, xyz;
  double tval, norm, B_angle, R_B1B2, R_B2B3, e12[3], e12b[3], e12c[3], e12d[3], erot[3];
  double **ref_A, **ref_B, **ref_B_final;
  double sign, cross1[3], cross2[3], cross3[3], phi2, phi3;

  ref_A = block_matrix(3,3);
  ref_B = block_matrix(3,3);
  ref_B_final = block_matrix(3,3);

  /* stick SOMETHING in for non-specified reference atoms - necessary to prevent complaints
     about collinear reference atoms and to make zmat_point() work in such cases */
  if (P_A < 3) {
      for (xyz=0; xyz<3; ++xyz)
        ref_A[2][xyz] = (xyz+1)/pc_pi;
  }
  if (P_A < 2) {
      for (xyz=0; xyz<3; ++xyz)
        ref_A[1][xyz] = (xyz+1)/(2*pc_pi);
  }

  for (pts=0; pts<P_A; ++pts)
    for (xyz=0; xyz<3; ++xyz)
      for (i=0; i<natom_A; ++i)
        ref_A[pts][xyz] += ref_coeff_A[pts][i] * geom_A[i][xyz];

  for (pts=0; pts<P_B; ++pts)
    for (xyz=0; xyz<3; ++xyz)
      for (i=0; i<natom_B;++i)
        ref_B[pts][xyz] += ref_coeff_B[pts][i] * geom_B[i][xyz];

printer->Printf("Coordinates for reference points on fragment A\n");
print_mat(ref_A,P_A,3,"outfile");
printer->Printf("Coordinates for reference points on fragment B (original) \n");
print_mat(ref_B,P_B,3,"outfile");
printer->Printf("\t(1/)R_AB:%10.5f, theta_A:%10.5f, theta_B:%10.5f\n", R_AB, theta_A, theta_B);
printer->Printf("\t     tau:%10.5f,   phi_A:%10.5f,   phi_B:%10.5f\n", tau, phi_A, phi_B);

  /* compute B1-B2 distance, B2-B3 distance, and B1-B2-B3 angle */
  R_B1B2 = 0.0;
  if (P_B>1) {
    for (xyz=0; xyz<3; ++xyz)
      R_B1B2 += (ref_B[1][xyz]-ref_B[0][xyz])*(ref_B[1][xyz]-ref_B[0][xyz]);
    R_B1B2 = sqrt(R_B1B2);
  }
  R_B2B3 = 0.0;
  B_angle = 0.0;
  if (P_B>2) {
    for (xyz=0; xyz<3; ++xyz)
      R_B2B3 += (ref_B[2][xyz]-ref_B[1][xyz])*(ref_B[2][xyz]-ref_B[1][xyz]);
    R_B2B3 = sqrt(R_B2B3);
    unit_vec(ref_B[1],ref_B[0],e12);
    unit_vec(ref_B[1],ref_B[2],e12b);
    B_angle = acos(dot_prod(e12,e12b))*180.0/pc_pi;
  }

    /* determine location of reference pts for B in coordinate system of A */
  zmat_point(ref_A[2], ref_A[1], ref_A[0], R_AB, theta_A, phi_A, ref_B_final[0]);
  if (P_B>1)
    zmat_point(ref_A[1], ref_A[0], ref_B_final[0], R_B1B2, theta_B, tau, ref_B_final[1]);
  if (P_B>2)
    zmat_point(ref_A[0], ref_B_final[0], ref_B_final[1], R_B2B3, B_angle, phi_B, ref_B_final[2]);

printer->Printf("Target reference points for fragment B\n");
print_mat(ref_B_final,P_B,3,"outfile");

  /* translate geom_B to place B1 in correct location */
  for (xyz=0; xyz<3; ++xyz) {
    tval = ref_B_final[0][xyz] - ref_B[0][xyz];
    for (i=0; i<natom_B; ++i)
      geom_B[i][xyz] += tval;
  }

  for (pts=0; pts<P_B; ++pts)
    for (xyz=0; xyz<3; ++xyz) {
      ref_B[pts][xyz] = 0.0;
      for (i=0; i<natom_B;++i)
        ref_B[pts][xyz] += ref_coeff_B[pts][i] * geom_B[i][xyz];
    }

//printer->Printf("Reference points after translation (to fix point B1):\n");
//print_mat(ref_B,P_B,3,outfile);

  if (P_B>1) { /* move fragment B to place reference point B2 in correct location */
    /* Determine rotational angle and axis */
    unit_vec(ref_B[1],       ref_B[0], e12);  /* v B1->B2 */
    unit_vec(ref_B_final[1], ref_B[0], e12b); /* v B1->B2_final */
    B_angle = acos(dot_prod(e12b,e12));
    printer->Printf("Rotation by %f degrees (to fix point B2)\n", 180.0*B_angle/pc_pi);
    if (fabs(B_angle) > 1.0e-7) {
      cross_prod(e12,e12b,erot);

      /* Move B to put B1 at origin */
      for (xyz=0; xyz<3; ++xyz)
        for (i=0; i<natom_B;++i)
          geom_B[i][xyz] -= ref_B[0][xyz];

      /* Rotate B */
      rotate_vecs(erot, B_angle, geom_B, natom_B);

      /* Move B back to coordinate system of A */
      for (xyz=0; xyz<3; ++xyz)
        for (i=0; i<natom_B;++i)
          geom_B[i][xyz] += ref_B[0][xyz];

      /* Check location of reference points now */
      for (pts=0; pts<P_B; ++pts)
        for (xyz=0; xyz<3; ++xyz) {
          ref_B[pts][xyz] = 0.0;
          for (i=0; i<natom_B;++i)
            ref_B[pts][xyz] += ref_coeff_B[pts][i] * geom_B[i][xyz];
        }

      //printer->Printf("Reference points after rotation (to fix point B2) \n");
      //print_mat(ref_B,P_B,3,outfile);
    }
  }

  if (P_B==3) { /* move fragment B to place reference point B3 in correct location */
    /* Determine rotational angle and axis */
    unit_vec(ref_B[1], ref_B[0], erot);  /* B1 -> B2 is rotation axis */

    /* Calculate B3-B1-B2-B3' torsion angle */
    unit_vec(ref_B[2], ref_B[0], e12);  /* v B1->B3 */
    unit_vec(ref_B[1], ref_B[0], e12b); /* v B1->B2 */
    phi2 = acos(dot_prod(e12,e12b));
    unit_vec(ref_B[0], ref_B[1], e12c);  /* v B2->B1 */
    unit_vec(ref_B_final[2], ref_B[1], e12d); /* v B2->B3' */
    phi3 = acos(dot_prod(e12c,e12d));

    cross_prod(e12 , e12b, cross1) ; /* B3->B1 x B1->B2 */
    cross_prod(e12c, e12d, cross2) ; /* B1->B2 x B2->B3 */
    tval = dot_prod(cross1, cross2) ;

    if ((sin(phi2) > 0.00001) && (sin(phi3) > 0.00001)) {
      tval /= sin(phi2) ;
      tval /= sin(phi3) ;
    }
    else tval = 2.0;

    if (tval > 0.99999) B_angle = 0.0000;
    else if (tval < -0.99999) B_angle = pc_pi;
    else B_angle = acos(tval) ;

    sign = 1.0; /* check sign */
    cross_prod(cross1, cross2, cross3);
    norm = sqrt(dot_prod(cross3, cross3));
    if (fabs(norm) > 0.00001) {
      for (xyz=0; xyz<3; ++xyz)
        cross3[xyz] *= 1.0/norm;
      tval = dot_prod(cross3, e12b);
      if (tval < 0.0) sign = -1.0;
    }
    B_angle *= sign;

    if (fabs(B_angle) > 1.0e-7) {
      printer->Printf("Rotation by %f degrees (to fix point B3)\n", 180.0*B_angle/pc_pi);

      /* Move B to put B2 at origin */
      for (xyz=0; xyz<3; ++xyz)
        for (i=0; i<natom_B;++i)
          geom_B[i][xyz] -= ref_B[1][xyz];

      rotate_vecs(erot, B_angle, geom_B, natom_B);

      /* Translate B1 back to coordinate system of A */
      for (xyz=0; xyz<3; ++xyz)
        for (i=0; i<natom_B;++i)
          geom_B[i][xyz] += ref_B[1][xyz];

      for (pts=0; pts<P_B; ++pts)
        for (xyz=0; xyz<3; ++xyz) {
          ref_B[pts][xyz] = 0.0;
          for (i=0; i<natom_B;++i)
            ref_B[pts][xyz] += ref_coeff_B[pts][i] * geom_B[i][xyz];
        }
        //printer->Printf("Reference points on B after rotation for B2 \n");
        //print_mat(ref_B,P_B,3,outfile);
      }
  }

   /* check to see if desired reference points were obtained */
   tval = 0.0;
   for (i=0; i<P_B; ++i)
     for (xyz=0; xyz<3; ++xyz)
       tval += fabs(ref_B[i][xyz] - ref_B_final[i][xyz]);
   if (tval > 1.0e10) {
     throw PsiException("Unable to construct multi-fragment geometry.",__FILE__,__LINE__);
   }
   else
     printer->Printf("Successfully constructed multifragment geometry.\n");

  free_block(ref_A);
  free_block(ref_B);
  free_block(ref_B_final);
  return;
}

}<|MERGE_RESOLUTION|>--- conflicted
+++ resolved
@@ -38,12 +38,9 @@
 #include <math.h>
 #include <psifiles.h>
 #include <psi4-dec.h>
-<<<<<<< HEAD
 #include "libparallel/ParallelPrinter.h"
-=======
 #include <physconst.h>
 
->>>>>>> fa278d54
 namespace psi {
 
 void orient_fragment(int natom_A, int natom_B, int P_A, int P_B, double **geom_A, double **geom_B,

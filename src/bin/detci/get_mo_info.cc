--- conflicted
+++ resolved
@@ -255,7 +255,6 @@
         CalcInfo_->act_order[CalcInfo_->act_reorder[i]] = i;
     }
 
-<<<<<<< HEAD
     // Build arrays for integrals
     int ncitri = (CalcInfo_->num_ci_orbs * (CalcInfo_->num_ci_orbs + 1)) / 2;
     CalcInfo_->num_ci_tri = ncitri;
@@ -267,7 +266,4 @@
     CalcInfo_->tf_onel_ints = SharedVector(new Vector("CI TF One Electron Ints", ncitri));
 
 }  // end get_mo_info()
-}}  // namespace psi::detci
-=======
-}} // namespace psi::detci
->>>>>>> 24bfd705
+}}  // namespace psi::detci
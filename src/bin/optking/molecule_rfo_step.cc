--- conflicted
+++ resolved
@@ -109,13 +109,10 @@
     // If we get to iteration 14, and we haven't not yet converged, than
     // bail out on the restricted-step algorithm.  Set alpha=1 and apply the crude
     // intrafragment_step_limit below.
-<<<<<<< HEAD
-    if (iter == 16) {
-      psi::outfile->Printf( "\tFailed to converge alpha.  Doing simple step scaling instead.\n");
-=======
+
     if (iter == max_projected_rfo_iter) {
-      fprintf(outfile, "\tFailed to converge alpha.  Doing simple step scaling instead.\n");
->>>>>>> 6ce2acb8
+      psi::outfile->Printf("\tFailed to converge alpha.  Doing simple step scaling instead.\n");
+
       alpha = 1;
     }
     else if (Opt_params.simple_step_scaling) // If simple_step_scaling is on, not an iterative method.
@@ -137,26 +134,18 @@
     //Find the eigenvectors and eigenvalues of RFO matrix.
     opt_asymm_matrix_eig(SRFO, dim+1, SRFOevals);
     if (Opt_params.print_lvl >= 4) {
-<<<<<<< HEAD
+
       psi::outfile->Printf("Eigenvectors of scaled RFO matrix.\n");
       print_matrix("outfile", SRFO, dim+1,dim+1);
+    }
+    if (Opt_params.print_lvl >= 2) {
       psi::outfile->Printf("Eigenvalues of scaled RFO matrix.\n");
-      for (i=0; i<dim+1; ++i)
-        psi::outfile->Printf("%10.6lf", SRFOevals[i]);
-      psi::outfile->Printf("\n");
-=======
-      fprintf(outfile,"Eigenvectors of scaled RFO matrix.\n");
-      print_matrix(outfile, SRFO, dim+1,dim+1);
-    }
-    if (Opt_params.print_lvl >= 2) {
-      fprintf(outfile,"Eigenvalues of scaled RFO matrix.\n");
       int cnt2=0;
       for (i=0; i<dim+1; ++i) {
-        fprintf(outfile,"%10.6lf", SRFOevals[i]);
-        if (++cnt2 == 6) fprintf(outfile,"\n");
-      }
-      fprintf(outfile,"\n");
->>>>>>> 6ce2acb8
+        psi::outfile->Printf("%10.6lf", SRFOevals[i]);
+        if (++cnt2 == 6) psi::outfile->Printf("\n");
+      }
+      psi::outfile->Printf("\n");
     }
 
     // Do intermediate normalization.  
@@ -250,27 +239,16 @@
       converged = true;
 
     if (iter == 0 && !converged) {
-<<<<<<< HEAD
+
       psi::outfile->Printf("\n\tDetermining step-restricting scale parameter for RS-RFO.\n");
       psi::outfile->Printf("\tMaximum step size allowed %10.5lf\n\n", trust);
-      psi::outfile->Printf("\t Iter      |step|      alpha \n");
-      psi::outfile->Printf("\t-------------------------------\n");
-      psi::outfile->Printf("\t%5d%12.5lf%12.5lf\n", iter, sqrt(dqtdq), alpha);
+      psi::outfile->Printf("\t Iter      |step|        alpha \n");
+      psi::outfile->Printf("\t---------------------------------\n");
+      psi::outfile->Printf("\t%5d%12.5lf%14.5lf\n", iter, sqrt(dqtdq), alpha);
     }
     else if ( (iter > 0) && !Opt_params.simple_step_scaling)
-      psi::outfile->Printf("\t%5d%12.5lf%12.5lf\n", iter, sqrt(dqtdq), alpha);
-    
-=======
-      fprintf(outfile,"\n\tDetermining step-restricting scale parameter for RS-RFO.\n");
-      fprintf(outfile,"\tMaximum step size allowed %10.5lf\n\n", trust);
-      fprintf(outfile,"\t Iter      |step|        alpha \n");
-      fprintf(outfile,"\t---------------------------------\n");
-      fprintf(outfile,"\t%5d%12.5lf%14.5lf\n", iter, sqrt(dqtdq), alpha);
-    }
-    else if ( (iter > 0) && !Opt_params.simple_step_scaling)
-      fprintf(outfile,"\t%5d%12.5lf%14.5lf\n", iter, sqrt(dqtdq), alpha);
-    fflush(outfile);
->>>>>>> 6ce2acb8
+      psi::outfile->Printf("\t%5d%12.5lf%14.5lf\n", iter, sqrt(dqtdq), alpha);
+
 
     // Find the analytical derivative.
     lambda = -1 * array_dot(fq, dq, dim);

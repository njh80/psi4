cmake_minimum_required(VERSION 3.0 FATAL_ERROR)

# Declare project name and programming languages
project(psi4 CXX C)

# Custom CMake modules location
list(APPEND CMAKE_MODULE_PATH
     ${CMAKE_SOURCE_DIR}/cmake
     ${CMAKE_SOURCE_DIR}/cmake/compilers
     ${CMAKE_SOURCE_DIR}/cmake/math
     ${CMAKE_SOURCE_DIR}/cmake/testing
     )

#  Options
option(ENABLE_BOUNDS_CHECK   "Enable bounds check"                         OFF)
option(ENABLE_MPI            "Enable MPI parallelization"                  OFF)
option(ENABLE_OMP            "Enable OpenMP parallelization"               ON)
option(ENABLE_UNIT_TESTS     "Enable compilation of unit test suite"       OFF)
option(ENABLE_AUTO_BLAS      "Enable CMake to autodetect BLAS"             ON)
option(ENABLE_AUTO_LAPACK    "Enable CMake to autodetect LAPACK"           ON)
option(ENABLE_ACCELERATE     "Enable use of Mac OS X Accelerate Framework" OFF)
option(ENABLE_CSR            "Enable MKL compressed sparse row"            OFF)
option(ENABLE_SCALAPACK      "Enable SCALAPACK"                            OFF)
option(ENABLE_SCALASCA       "Enable scalasca profiler mode"               OFF)
option(ENABLE_STATIC_LINKING "Enable static libraries linking"             OFF)
option(ENABLE_GPU_DFCC       "Enable GPU-DFCC plugin"                      OFF)
option(ENABLE_PLUGINS        "Enable plugins"                              ON)
option(ENABLE_DUMMY_PLUGIN   "Enable dummy plugin"                         OFF)
option(ENABLE_CXX11_SUPPORT  "Enable C++11 compiler support"               ON)
# Modules requiring Fortran
option(ENABLE_LIBERD         "Enable use of LibERD instead of LibInts"     OFF)
option(ENABLE_PCMSOLVER      "Enable PCMSolver library"                    OFF)
# Options for dashboard builds
option(ENABLE_CODE_COVERAGE  "Enable code coverage"                        OFF)
option(ENABLE_MEMCHECK       "Enable Valgrind memory check"                OFF)
option(ENABLE_ASAN           "Enable address sanitizer"                    OFF)
option(ENABLE_MSAN           "Enable memory sanitizer"                     OFF)
option(ENABLE_TSAN           "Enable thread sanitizer"                     OFF)
option(ENABLE_UBSAN          "Enable undefined behaviour sanitizer"        OFF)
option(ENABLE_JKFACTORY      "Enable the distributed JKFactory (requires MPI)"            OFF)

set(EXTERNAL_LIBS)

# Decide if Fortran is needed
if(ENABLE_LIBERD OR ENABLE_PCMSOLVER)
   if(CMAKE_Fortran_COMPILER)
      enable_language(Fortran)
      add_definitions(-DHAVE_FORTRAN)
      # This is to use the CMake generated macros and not those based on FC_SYMBOL
      add_definitions(-DUSE_FCMANGLE_H)
      set(FORTRAN_ENABLED TRUE)
   else()
      message(FATAL_ERROR "The Fortran compiler has to be explicitly specified!")
   endif()
endif()

# Include CMake modules as needed
include(ConfigVersion)
include(ConfigArchitecture)
include(ConfigCompilerFlags)
include(PerTargetCompilerFlags) # This module has to be included **after** ConfigCompilerFlags.cmake
include(ConfigOMP)

# Math: find BLAS and LAPACK
set(BLAS_LANG   "CXX")
set(BLAS_FOUND FALSE)
set(LAPACK_LANG "CXX")
set(LAPACK_FOUND FALSE)
set(MKL_COMPILER_BINDINGS "${CMAKE_CXX_COMPILER_ID}")
include(ConfigMath)

include(ConfigMPI)
include(ConfigExplicitLibs)
include(ConfigSafeGuards)
include(GenericMacros)
#include(BinaryInfo)
#include(mergestaticlibs)
include(CheckIncludeFiles)
include(CheckFunctionExists)
# Here we look for Perl, Sphinx, Doxygen and LaTeX
include(ConfigDocumentation)
# Access to the fortran_enabler macro
include(FortranEnabler)

if(NOT FORTRAN_ENABLED)
   # For linking to math subroutines use the FC_SYMBOL strategy, if Fortran was not enabled
   set(FC_SYMBOL 2)
   add_definitions(-DFC_SYMBOL=${FC_SYMBOL})
endif()

if(CMAKE_INSTALL_PREFIX STREQUAL "/usr/local/psi4")
   set(CMAKE_INSTALL_PREFIX_INITIALIZED_TO_DEFAULT TRUE CACHE INTERNAL "")
endif()

if(CMAKE_INSTALL_PREFIX_INITIALIZED_TO_DEFAULT)
   set(CMAKE_INSTALL_PREFIX ${PROJECT_BINARY_DIR}/external)
   set(EXTERNAL_PROJECT_INSTALL_PREFIX ${CMAKE_INSTALL_PREFIX})
   set(CMAKE_INSTALL_PREFIX_INITIALIZED_TO_DEFAULT ${CMAKE_INSTALL_PREFIX_INITIALIZED_TO_DEFAULT} CACHE INTERNAL "")
else()
   set(EXTERNAL_PROJECT_INSTALL_PREFIX ${CMAKE_INSTALL_PREFIX}/external)
   set(CMAKE_INSTALL_PREFIX_INITIALIZED_TO_DEFAULT ${CMAKE_INSTALL_PREFIX_INITIALIZED_TO_DEFAULT} CACHE INTERNAL "")
endif()

# This section attempts to find some system libraries:
#  a. libutil : needed for linking against static libpython (Linux only)
#  b. libm    : needed for lib{int,deriv}_compiler (Linux only)
#  c. librt   : needed for the timers (Linux only)
#  d. libdl   : needed for dynamic linking (Linux and Mac OS X)
#  e. Threads   (Linux and Mac OS X)
if(${CMAKE_SYSTEM_NAME} MATCHES "Linux")
   find_package(Util REQUIRED)
   include_directories(SYSTEM "${LIBUTIL_INCLUDE_DIR}")
   link_libraries("${LIBUTIL_LIBRARIES}")

   find_package(M REQUIRED)
   include_directories(SYSTEM "${LIBM_INCLUDE_DIR}")
   link_libraries("${LIBM_LIBRARIES}")

   find_package(RT REQUIRED)
   include_directories(SYSTEM "${LIBRT_INCLUDE_DIR}")
   link_libraries("${LIBRT_LIBRARIES}")
endif()

find_package(DL REQUIRED)
if(LIBDL_FOUND)
   set(HAVE_DLFCN_H "1")
   include_directories(SYSTEM "${LIBDL_INCLUDE_DIR}")
   link_libraries("${LIBDL_LIBRARIES}")
endif()

find_package(Threads REQUIRED)
link_libraries("${CMAKE_THREAD_LIBS_INIT}")

# Python Detection
include(ConfigPython)
link_libraries("${PYTHON_LIBRARIES}")
include_directories(SYSTEM "${PYTHON_INCLUDE_DIRS}")

# Boost Detection
# We need Boost.Python, so this has to come _after_ Python detection
include(ConfigBoost)
link_directories("${Boost_LIBRARY_DIRS}")
include_directories(SYSTEM "${Boost_INCLUDE_DIRS}")

#OpenBabel Detection
add_subdirectory(openbabel)
set(BABEL_LIBRARY_DIR ${CMAKE_BINARY_DIR}/lib)
set(BABEL_INCLUDE_DIR ${CMAKE_BINARY_DIR}/include/openbabel-2.0)

# Append the suffix given from input to all generated executables
if(EXECUTABLE_SUFFIX)
   set(CMAKE_EXECUTABLE_SUFFIX "${EXECUTABLE_SUFFIX}")
   message(STATUS "Suffix ${CMAKE_EXECUTABLE_SUFFIX} will be appended to executables")
endif()

if(LDFLAGS)
   set(CMAKE_EXE_LINKER_FLAGS "${CMAKE_EXE_LINKER_FLAGS} ${LDFLAGS}")
endif()

if(ENABLE_PLUGINS)
   message(STATUS "Plugins support ENABLED")
endif()

# MKL_Free_Buffers NEEDS TO BE TESTED
check_function_exists(MKL_Free_Buffers HAVE_MKL)

# Detection of erf, __builtin_expect, __builtin_prefetch, __builtin_constant_p
# This step is skipped for GCC and Clang: they are all defined but for some reasons not detected by CMake
if(CMAKE_CXX_COMPILER_ID MATCHES GNU OR CMAKE_CXX_COMPILER_ID MATCHES Clang)
   set(HAVE_BUILTIN_EXPECT     TRUE)
   set(HAVE_BUILTIN_PREFETCH   TRUE)
   set(HAVE_BUILTIN_CONSTANT_P TRUE)
   set(HAVE_FUNC_ERF           TRUE)
else()
   # Check that __builtin_expect is available
   check_function_exists(__builtin_expect HAVE_BUILTIN_EXPECT)
   # Check that __builtin_prefetch is available
   check_function_exists(__builtin_prefetch HAVE_BUILTIN_PREFETCH)
   # Check that __builtin_constant_p is available
   check_function_exists(__builtin_constant_p HAVE_BUILTIN_CONSTANT_P)
   # Error function
   check_function_exists(erf HAVE_FUNC_ERF)
endif()

if(NOT HAVE_FUNC_ERF)
   message(FATAL_ERROR "ERF was not found")
endif()

if(ENABLE_LIBERD)
   message(WARNING "Building/Using LibERD instead of LibInts!!!!")
   add_definitions(-DHAVE_ERD)
endif()

# Is this needed for the script?
# TODO: Fix gitversion.py to work without setting top_srcdir...maybe use
# PROJECT_SOURCE_DIR?
set(top_srcdir ${PROJECT_SOURCE_DIR}) # The quotes are added in the source, in this case
configure_file(src/bin/psi4/gitversion.py.in src/bin/psi4/gitversion.py)

# Libint configuration
# Set default for LIBINT_OPT_AM if not set by setup script.
if(NOT LIBINT_OPT_AM)
   set(LIBINT_OPT_AM 5)
endif()

# Psi4-specific includes and libraries
set(CMAKE_INCLUDE_CURRENT_DIR ON)
include_directories(
    ${PROJECT_BINARY_DIR}/include
    ${PROJECT_SOURCE_DIR}/include
    ${PROJECT_SOURCE_DIR}/src/lib
    ${PROJECT_BINARY_DIR}/src/lib
)

#
# The location of compiled libraries and executables
#
file(MAKE_DIRECTORY ${PROJECT_BINARY_DIR}/lib)
file(MAKE_DIRECTORY ${PROJECT_BINARY_DIR}/bin)
set(CMAKE_ARCHIVE_OUTPUT_DIRECTORY ${PROJECT_BINARY_DIR}/lib)
set(CMAKE_RUNTIME_OUTPUT_DIRECTORY ${PROJECT_BINARY_DIR}/bin)

<<<<<<< HEAD
set_property(GLOBAL PROPERTY PSILIB)
=======
set(PSILIB mints_wrapper dfmp2 dfocc scf ccenergy ccsort psimrcc transqt2 
           cctriples scf_solver fock dcft lmp2 mcscf sapt dftsapt sapt_solver
           cchbar cclambda ccdensity transqt ccresponse detci occ mrcc fnocc
           cceom adc thermo functional disp thce 3index deriv_wrapper optking
           findif mints trans dpd chkpt iwl psio qt ciomr options moinfo psi4util
           stable deriv scfgrad int diis plugin parallel parallel2 babel frag efp_solver efp)
>>>>>>> 7cf9e32b

# PCMSolver
if(ENABLE_PCMSOLVER)
   find_package(ZLIB)
   if(NOT ZLIB_FOUND)
      set(ENABLE_PCMSOLVER OFF)
      message(STATUS "Polarizable Continuum Model via PCMSolver DISABLED")
      message(STATUS " PCMSolver dependencies NOT satisfied:")
      if(NOT ZLIB_FOUND)
          message(STATUS "  - install Zlib development libraries")
      endif()
   else()
      fortran_enabler()
      add_definitions(-DHAVE_PCMSOLVER)
      message(STATUS "Polarizable Continuum Model via PCMSolver ENABLED")
      link_directories(${PROJECT_BINARY_DIR}/external/lib)
   endif()
   set(PCMSOLVER_PARSE_DIR ${EXTERNAL_PROJECT_INSTALL_PREFIX}/bin)
endif()

#RMR---This is our plugin workaround
#Here we start a list of plugins
set(PLUGINS "")
if(ENABLE_PLUGINS)
   add_subdirectory(plugins)
   #Add plugins to the libraries Psi depends on
   set_property(GLOBAL APPEND PROPERTY PSILIB ${PLUGINS})
endif()

#If we have MPI we may want to also build JKFactory which makes J and K's
#in distributed parallel
set(BUILD_JK_FACTORY FALSE)
if(MPI_FOUND AND ENABLE_JKFACTORY)
   set(BUILD_JK_FACTORY TRUE)
endif()
if(BUILD_JK_FACTORY)
   set(JK_BLAS_LIB "")
   set(JK_BLAS_INC "")
   if(EXPLICIT_BLAS_LIB)
     set(JK_BLAS_LIB ${EXPLICIT_BLAS_LIB})
     set(JK_BLAS_INC ${CMAKE_CXX_FLAGS})
   endif()
   message(STATUS "LibJK BLAS Paths: ${JK_BLAS_INC} ${JK_BLAS_LIB}")
   set(HAVE_GLOBAL_ARRAYS FALSE)
   add_definitions(-DHAVE_JK_FACTORY)
   set(JKROOT ${CMAKE_CURRENT_SOURCE_DIR}/src/lib/libJKFactory)
   set_property(GLOBAL APPEND PROPERTY PSILIB GTFockInt GTFock GTFockCInt
      ${PROJECT_BINARY_DIR}/lib/libga.a
      ${PROJECT_BINARY_DIR}/lib/libarmci.a)
endif()

# Add the documentation subdirectory
add_subdirectory(doc)

# Recursively add interface directories (some containing dependencies of src)
add_subdirectory(interfaces)

# Recursively add source directories
add_subdirectory(src)

# Add the library directory, for install purposes
add_subdirectory(lib)

# Handle creation of Makefile for plugins
get_property(dirs DIRECTORY ${CMAKE_CURRENT_SOURCE_DIR} PROPERTY INCLUDE_DIRECTORIES)
get_property(defs DIRECTORY ${CMAKE_CURRENT_SOURCE_DIR} PROPERTY COMPILE_DEFINITIONS)
foreach(dir ${dirs})
    set(PLUGIN_INCLUDE_DIRECTORIES "-I${dir} ${PLUGIN_INCLUDE_DIRECTORIES}")
endforeach()
foreach(def ${defs})
    set(PLUGIN_DEFINES "-D${def} ${PLUGIN_DEFINES}")
endforeach()
set(CXX_FLAGS_PLUGIN "")
include(ConfigPlugins) # This module has to be included **after** ConfigCompilerFlags.cmake
string(STRIP ${CXX_FLAGS_PLUGIN} CXX_FLAGS_PLUGIN)
string(STRIP ${PLUGIN_INCLUDE_DIRECTORIES} PLUGIN_INCLUDE_DIRECTORIES)
string(STRIP ${PLUGIN_DEFINES} PLUGIN_DEFINES)
configure_file(include/psiconfig.h.cmake.in include/psiconfig.h)

# Make known that the setup command given and the corresponding CMake
# line are available in the file setup_command in the build directory
message(STATUS "Use the commands in setup_command to reproduce this build")

#If we are making Boost add it as a dependency
if(BUILD_CUSTOM_BOOST)
   add_dependencies(psi4 custom_boost)
endif()

#FILE(MAKE_DIRECTORY ${CMAKE_INSTALL_PREFIX}/bin)
INSTALL(PROGRAMS ${CMAKE_CURRENT_BINARY_DIR}/bin/psi4 DESTINATION ${CMAKE_INSTALL_PREFIX}/bin)

# Configure some scripts
configure_files()
# Configure testing
# This must come after ConfigDocumentation, as it needs Perl detection
# It also needs Python so it must go _after_ Python detection!
include(ConfigTesting)
# This has to be the very last CMake module to be included
include(ConfigInfo)<|MERGE_RESOLUTION|>--- conflicted
+++ resolved
@@ -192,7 +192,7 @@
 endif()
 
 # Is this needed for the script?
-# TODO: Fix gitversion.py to work without setting top_srcdir...maybe use
+# TODO: Fix gitversion.py to work without setting top_srcdir...maybe use 
 # PROJECT_SOURCE_DIR?
 set(top_srcdir ${PROJECT_SOURCE_DIR}) # The quotes are added in the source, in this case
 configure_file(src/bin/psi4/gitversion.py.in src/bin/psi4/gitversion.py)
@@ -220,16 +220,7 @@
 set(CMAKE_ARCHIVE_OUTPUT_DIRECTORY ${PROJECT_BINARY_DIR}/lib)
 set(CMAKE_RUNTIME_OUTPUT_DIRECTORY ${PROJECT_BINARY_DIR}/bin)
 
-<<<<<<< HEAD
 set_property(GLOBAL PROPERTY PSILIB)
-=======
-set(PSILIB mints_wrapper dfmp2 dfocc scf ccenergy ccsort psimrcc transqt2 
-           cctriples scf_solver fock dcft lmp2 mcscf sapt dftsapt sapt_solver
-           cchbar cclambda ccdensity transqt ccresponse detci occ mrcc fnocc
-           cceom adc thermo functional disp thce 3index deriv_wrapper optking
-           findif mints trans dpd chkpt iwl psio qt ciomr options moinfo psi4util
-           stable deriv scfgrad int diis plugin parallel parallel2 babel frag efp_solver efp)
->>>>>>> 7cf9e32b
 
 # PCMSolver
 if(ENABLE_PCMSOLVER)

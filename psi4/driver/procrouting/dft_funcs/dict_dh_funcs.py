#
# @BEGIN LICENSE
#
# Psi4: an open-source quantum chemistry software package
#
# Copyright (c) 2007-2017 The Psi4 Developers.
#
# The copyrights for code used from other parties are included in
# the corresponding files.
#
# This file is part of Psi4.
#
# Psi4 is free software; you can redistribute it and/or modify
# it under the terms of the GNU Lesser General Public License as published by
# the Free Software Foundation, version 3.
#
# Psi4 is distributed in the hope that it will be useful,
# but WITHOUT ANY WARRANTY; without even the implied warranty of
# MERCHANTABILITY or FITNESS FOR A PARTICULAR PURPOSE.  See the
# GNU Lesser General Public License for more details.
#
# You should have received a copy of the GNU Lesser General Public License along
# with Psi4; if not, write to the Free Software Foundation, Inc.,
# 51 Franklin Street, Fifth Floor, Boston, MA 02110-1301 USA.
#
# @END LICENSE
#
"""
List of double-hybrid functionals
"""

funcs = []

funcs.append({
    "name": "B2PLYP",
    "x_functionals": {
        "GGA_X_B88": {
            "alpha": 0.47
        }
    },
    "x_hf": {
        "alpha": 0.53
    },
    "c_functionals": {
        "GGA_C_LYP": {
            "alpha": 0.73
        }
    },
    "c_mp2": {
        "alpha": 0.27
    },
    "citation":
    '    S. Grimme, J. Chem. Phys., 124, 034108, 2006\n',
    "description":
    '    B2PLYP Double Hybrid Exchange-Correlation Functional\n',
})# yapf: disable

funcs.append({
    "name": "DSD-BLYP",
    "x_functionals": {
        "GGA_X_B88": {
            "alpha": 0.25
        }
    },
    "x_hf": {
        "alpha": 0.75
    },
    "c_functionals": {
        "GGA_C_LYP": {
            "alpha": 0.53
        }
    },
    "c_mp2": {
        "os": 0.46,
        "ss": 0.60
    },
    "citation":
    '    S. Kozuch, J.M.L. Martin, J. Comp. Chem., 34, 2327-2344, 2013\n',
    "description":
    '    DSD-BLYP SCS Double Hybrid XC Functional\n',
})# yapf: disable

funcs.append({
    "name": "DSD-BLYP-D2",
    "x_functionals": {
        "GGA_X_B88": {
            "alpha": 0.29
        }
    },
    "x_hf": {
        "alpha": 0.71
    },
    "c_functionals": {
        "GGA_C_LYP": {
            "alpha": 0.55
        }
    },
    "c_mp2": {
        "os": 0.46,
        "ss": 0.43
    },
    "citation":
    '    S. Kozuch, J.M.L. Martin, J. Comp. Chem., 34, 2327-2344, 2013\n',
    "description":
    '    DSD-BLYP Dispersion-corrected SCS Double Hybrid XC Functional (-D2 parameters)\n',
    "dispersion": {
        "type": "d2",
        "params": {
            "s6": 0.35
        },
        "citation":
        '    S. Kozuch, J.M.L. Martin, J. Comp. Chem., 34, 2327-2344, 2013\n'
    },
})# yapf: disable

funcs.append({
    "name": "DSD-BLYP-D3BJ",
    "x_functionals": {
        "GGA_X_B88": {
            "alpha": 0.29
        }
    },
    "x_hf": {
        "alpha": 0.71
    },
    "c_functionals": {
        "GGA_C_LYP": {
            "alpha": 0.54
        }
    },
    "c_mp2": {
        "alpha": 1.0,
        "os": 0.47,
        "ss": 0.40,
    },
    "dispersion": {
        "type": "d3bj",
        "params": {
            "s6": 0.57,
            "a2": 5.4,
            "a1": 0.0,
            "s8": 0.0
        },
        "citation": "    S. Kozuch, J.M.L. Martin, J. Comp. Chem., 34, 2327-2344, 2013\n"
    },
    "citation": '    S. Kozuch, J.M.L. Martin, J. Comp. Chem., 34, 2327-2344, 2013\n',
    "description": '    DSD-BLYP-D3BJ Dispersion-corrected SCS Double Hybrid XC Functional\n',
})

funcs.append({
    "name": "CORE-DSD-BLYP",
    "x_functionals": {
        "GGA_X_B88": {
            "alpha": 0.31
        }
    },
    "x_hf": {
        "alpha": 0.69
    },
    "c_functionals": {
        "GGA_C_LYP": {
            "alpha": 0.54
        }
    },
    "c_mp2": {
        "os": 0.46,
        "ss": 0.37
    },
    "citation":
    '    S. Kozuch, Phys. Chem. Chem. Phys., 13, 20104, 2011\n',
    "description":
    '    DSD-BLYP Dispersion-corrected SCS Double Hybrid XC Functional\n' + \
    '    (full-core parameterization) \n'
})# yapf: disable

funcs.append({
    "name": "PBE0-2",
    "alias": ["PBE02"],
    "x_functionals": {
        "GGA_X_PBE": {
            "alpha": 0.206299
        }
    },
    "x_hf": {
        "alpha": 0.793701
    },
    "c_functionals": {
        "GGA_C_PBE": {
            "alpha": 0.5
        }
    },
    "c_mp2": {
        "alpha": 0.5
    },
    "citation":
    '    J. Chai, Chem. Phys. Lett., 538, 121-125, 2012\n',
    "description":
    '    PBE0-2 Double Hybrid Exchange-Correlation Functional\n',
})# yapf: disable

funcs.append({
    "name": "PBE0-DH",
    "alias": ["PBE0DH"],
    "x_functionals": {
        "GGA_X_PBE": {
            "alpha": 0.5
        }
    },
    "x_hf": {
        "alpha": 0.5
    },
    "c_functionals": {
        "GGA_C_PBE": {
            "alpha": 0.875
        }
    },
    "c_mp2": {
        "alpha": 0.125
    },
    "citation":
    '    E. Bremond, C. Adamo, J. Chem. Phys., 135, 024106, 2011\n',
    "description":
    '    PBE0-DH Double Hybrid Exchange-Correlation Functional\n',
})# yapf: disable

funcs.append({
    "name": "DSD-PBEP86",
    "alias": ["DSDPBEP86"],
    "x_functionals": {
        "GGA_X_PBE": {
            "alpha": 0.28
        }
    },
    "x_hf": {
        "alpha": 0.72
    },
    "c_functionals": {
        "GGA_C_P86": {
            "alpha": 0.44
        }
    },
    "c_mp2": {
        "os": 0.51,
        "ss": 0.36
    },
    "citation":
    '    S. Kozuch, J.M.L. Martin, J. Comp. Chem., 34, 2327-2344, 2013\n',
    "description":
    '    DSD-PBEP86 SCS Double Hybrid XC Functional\n',
})# yapf: disable

funcs.append({
    "name": "DSD-PBEP86-D3BJ",
    "x_functionals": {
        "GGA_X_PBE": {
            "alpha": 0.31
        }
    },
    "x_hf": {
        "alpha": 0.69
    },
    "c_functionals": {
        "GGA_C_P86": {
            "alpha": 0.44
        }
    },
    "c_mp2": {
        "os": 0.52,
        "ss": 0.22
    },
    "dispersion": {
        "type": "d3bj",
        "params": {
            "s6": 0.48,
            "a2": 5.6,
            "a1": 0.0,
            "s8": 0.0
        },
        "citation":
        '    S. Kozuch, J.M.L. Martin, J. Comp. Chem., 34, 2327-2344, 2013\n'
    },
    "citation":
    '    S. Kozuch, J.M.L. Martin, J. Comp. Chem., 34, 2327-2344, 2013\n',
    "description":
    '    DSD-PBEP86-D3BJ Dispersion-corrected SCS Double Hybrid XC Functional\n',
})# yapf: disable

funcs.append({
    "name": "DSD-PBEP86-D2",
    "x_functionals": {
        "GGA_X_PBE": {
            "alpha": 0.32
        }
    },
    "x_hf": {
        "alpha": 0.68
    },
    "c_functionals": {
        "GGA_C_P86": {
            "alpha": 0.45
        }
    },
    "c_mp2": {
        "os": 0.51,
        "ss": 0.23
    },
    "citation":
    '    S. Kozuch, J.M.L. Martin, J. Comp. Chem., 34, 2327-2344, 2013\n',
    "description":
    '    DSD-PBEP86 Dispersion-corrected SCS Double Hybrid XC Functional (-D2 parameters)\n',
    "dispersion": {
        "type": "d2",
        "params": {
            "s6": 0.29
        },
        "citation":
        '    S. Kozuch, J.M.L. Martin, J. Comp. Chem., 34, 2327-2344, 2013\n'
    },
})# yapf: disable

funcs.append({
    "name": "DSD-PBEPBE",
    "alias": ["DSDPBEPBE"],
    "x_functionals": {
        "GGA_X_PBE": {
            "alpha": 0.28
        }
    },
    "x_hf": {
        "alpha": 0.72
    },
    "c_functionals": {
        "GGA_C_PBE": {
            "alpha": 0.48
        }
    },
    "c_mp2": {
        "os": 0.54,
        "ss": 0.31
    },
    "citation":
    '    S. Kozuch, J.M.L. Martin, J. Comp. Chem., 34, 2327-2344, 2013\n',
    "description":
    '    DSD-PBEPBE SCS Double Hybrid XC Functional\n',
})# yapf: disable

funcs.append({
    "name": "DSD-PBEPBE-D2",
    "x_functionals": {
        "GGA_X_PBE": {
            "alpha": 0.34
        }
    },
    "x_hf": {
        "alpha": 0.66
    },
    "c_functionals": {
        "GGA_C_PBE": {
            "alpha": 0.51
        }
    },
    "c_mp2": {
        "os": 0.53,
        "ss": 0.12
    },
    "citation":
    '    S. Kozuch, J.M.L. Martin, J. Comp. Chem., 34, 2327-2344, 2013\n',
    "description":
    '    DSD-PBEPBE Dispersion-corrected SCS Double Hybrid XC Functional (-D2 parameters)\n',
    "dispersion": {
        "type": "d2",
        "params": {
            "s6": 0.42
        },
        "citation":
        '    S. Kozuch, J.M.L. Martin, J. Comp. Chem., 34, 2327-2344, 2013\n'
    },
})# yapf: disable

funcs.append({
    "name": "DSD-PBEPBE-D3BJ",
    "x_functionals": {
        "GGA_X_PBE": {
            "alpha": 0.32
        }
    },
    "x_hf": {
        "alpha": 0.68
    },
    "c_functionals": {
        "GGA_C_PBE": {
            "alpha": 0.49
        }
    },
    "c_mp2": {
        "alpha": 1.0,
        "os": 0.55,
        "ss": 0.13
    },
    "citation": '    S. Kozuch, J.M.L. Martin, J. Comp. Chem., 34, 2327-2344, 2013\n',
    "description": '    DSD-PBEPBE Dispersion-corrected SCS Double Hybrid XC Functional (-D2 parameters)\n',
    "dispersion": {
        "type": "d3bj",
        "params": {
            "s6": 0.78,
            "a2": 6.1,
            "a1": 0.0,
            "s8": 0.0
        },
        "citation": "    S. Kozuch, J.M.L. Martin, J. Comp. Chem., 34, 2327-2344, 2013\n"
    },
})

funcs.append({
    "name": "DSD-BP86-D2",
    "x_functionals": {
        "GGA_X_B88": {
            "alpha": 0.33
        }
    },
    "x_hf": {
        "alpha": 0.67
    },
    "c_functionals": {
        "GGA_C_P86": {
            "alpha": 0.49
        }
    },
    "c_mp2": {
        "os": 0.49,
        "ss": 0.24
    },
<<<<<<< HEAD
    "citation":
    '    S. Kozuch, Phys. Chem. Chem. Phys., 13, 20104, 2011\n',
    "description":
    '    DSD-BP86 Dispersion-corrected SCS Double Hybrid XC Functional (-D2 parameters)\n',
=======
    "citation": "    S. Kozuch, J.M.L. Martin, J. Comp. Chem., 34, 2327-2344, 2013\n",
    "description": '    DSD-BP86 Dispersion-corrected SCS Double Hybrid XC Functional (-D2 parameters)\n',
>>>>>>> 544aeff5
    "dispersion": {
        "type": "d2",
        "params": {
            "s6": 0.41
        },
<<<<<<< HEAD
        "citation":
        '    S. Kozuch, J.M.L. Martin, Phys. Chem. Chem. Phys. 13, 20104-20107, 2011\n'
=======
        "citation": "    S. Kozuch, J.M.L. Martin, J. Comp. Chem., 34, 2327-2344, 2013\n"
>>>>>>> 544aeff5
    },
})# yapf: disable

funcs.append({
    "name": "DSD-SVWN-D2",
    "x_functionals": {
        "LDA_X": {
            "alpha": 0.29
        }
    },
    "x_hf": {
        "alpha": 0.71
    },
    "c_functionals": {
        "LDA_C_VWN": {
            "alpha": 0.34
        }
    },
    "c_mp2": {
        "os": 0.58,
        "ss": 0.11
    },
<<<<<<< HEAD
    "citation":
    '    S. Kozuch, Phys. Chem. Chem. Phys., 13, 20104, 2011\n',
    "description":
    '    DSD-SVWN5 Dispersion-corrected SCS Double Hybrid XC Functional (-D2 parameters)\n',
=======
    "citation": "    S. Kozuch, J.M.L. Martin, J. Comp. Chem., 34, 2327-2344, 2013\n",
    "description": '    DSD-SVWN5 Dispersion-corrected SCS Double Hybrid XC Functional (-D2 parameters)\n',
>>>>>>> 544aeff5
    "dispersion": {
        "type": "d2",
        "params": {
            "s6": 0.28
        },
<<<<<<< HEAD
        "citation":
        '    S. Kozuch, J.M.L. Martin, Phys. Chem. Chem. Phys. 13, 20104-20107, 2011\n'
=======
        "citation": "    S. Kozuch, J.M.L. Martin, J. Comp. Chem., 34, 2327-2344, 2013\n",
>>>>>>> 544aeff5
    },
})# yapf: disable

funcs.append({
    "name": "B2GPPLYP",
    "x_functionals": {
        "GGA_X_B88": {
            "alpha": 0.35
        }
    },
    "x_hf": {
        "alpha": 0.65
    },
    "c_functionals": {
        "GGA_C_LYP": {
            "alpha": 0.64
        }
    },
    "c_mp2": {
        "alpha": 0.36
    },
    "citation":
    '    A. Karton, A. Tarnopolsky, J.-F. Lamere, G. C. Schatz, J.M. L. Martin, J.Phys. Chem. A, 112, 12868-12886,2008   \n',
    "description":
    '    B2GPPLYP Double Hybrid Exchange-Correlation Functional\n',
})# yapf: disable


def get_pwpb95_tweaks():
    beta = 5.0 * (36.0 * 3.141592653589793)**(-5.0 / 3.0)
    X2S = 0.1282782438530421943003109254455883701296
    X_FACTOR_C = 0.9305257363491000250020102180716672510262  #    /* 3/8*cur(3/pi)*4^(2/3) */
    bt = 0.004440  # paper values
    c_pw = 0.32620  # paper values
    expo_pw6 = 3.7868  # paper values
    alpha_pw6 = c_pw / X2S / X2S
    a_pw6 = 6.0 * bt / X2S
    b_pw6 = 1.0 / X2S
    c_pw6 = bt / (X_FACTOR_C * X2S * X2S)
    d_pw6 = -(bt - beta) / (X_FACTOR_C * X2S * X2S)
    f_pw6 = 1.0e-6 / (X_FACTOR_C * X2S**expo_pw6)
    return ([a_pw6, b_pw6, c_pw6, d_pw6, f_pw6, alpha_pw6, expo_pw6])


funcs.append({
    "name": "PWPB95",
    "x_functionals": {
        "GGA_X_PW91": {
            "tweak": get_pwpb95_tweaks(),
            "alpha": 0.50
        }
    },
    "x_hf": {
        "alpha": 0.50
    },
    "c_functionals": {
        "MGGA_C_BC95": {
            "tweak": [0.03241, 0.00250],
            "alpha": 0.731
        }
    },
    "c_mp2": {
        "ss": 0.0,
        "os": 0.269
    },
    "citation":
    '    L. Goerigk, S.Grimme, J.Chem. Theory Compt. 7, 291-309, 2011 \n',
    "description":
    '    PWPB95 SOS Double Hybrid XC Functional\n',
})# yapf: disable

funcs.append({
    "name": "PTPSS",
    "x_functionals": {
        "MGGA_X_TPSS": {
            "tweak": [0.15, 0.88491, 0.047, 0.872, 0.16952],
            "alpha": 0.50
        }
    },
    "x_hf": {
        "alpha": 0.50
    },
    "c_functionals": {
        "MGGA_C_TPSS": {
            "tweak": [0.06080, 6.3, 0.53, 0.87, 0.50, 2.26],
            "alpha": 0.625
        }
    },
    "c_mp2": {
        "ss": 0.0,
        "os": 0.375
    },
    "citation":
    '    L. Goerigk, S.Grimme, J. Chem. Theory Comput., 7, 291-309, 2011 \n',
    "description":
    '    PTPSS SOS Double Hybrid XC Functional\n',
})# yapf: disable

functional_list = {}
for functional in funcs:
    functional_list[functional["name"].upper()] = functional<|MERGE_RESOLUTION|>--- conflicted
+++ resolved
@@ -430,26 +430,17 @@
         "os": 0.49,
         "ss": 0.24
     },
-<<<<<<< HEAD
-    "citation":
-    '    S. Kozuch, Phys. Chem. Chem. Phys., 13, 20104, 2011\n',
-    "description":
+    "citation": 
+    '    S. Kozuch, J.M.L. Martin, J. Comp. Chem., 34, 2327-2344, 2013\n',
+    "description": 
     '    DSD-BP86 Dispersion-corrected SCS Double Hybrid XC Functional (-D2 parameters)\n',
-=======
-    "citation": "    S. Kozuch, J.M.L. Martin, J. Comp. Chem., 34, 2327-2344, 2013\n",
-    "description": '    DSD-BP86 Dispersion-corrected SCS Double Hybrid XC Functional (-D2 parameters)\n',
->>>>>>> 544aeff5
     "dispersion": {
         "type": "d2",
         "params": {
             "s6": 0.41
         },
-<<<<<<< HEAD
-        "citation":
-        '    S. Kozuch, J.M.L. Martin, Phys. Chem. Chem. Phys. 13, 20104-20107, 2011\n'
-=======
-        "citation": "    S. Kozuch, J.M.L. Martin, J. Comp. Chem., 34, 2327-2344, 2013\n"
->>>>>>> 544aeff5
+        "citation": 
+        '    S. Kozuch, J.M.L. Martin, J. Comp. Chem., 34, 2327-2344, 2013\n'
     },
 })# yapf: disable
 
@@ -472,26 +463,17 @@
         "os": 0.58,
         "ss": 0.11
     },
-<<<<<<< HEAD
-    "citation":
-    '    S. Kozuch, Phys. Chem. Chem. Phys., 13, 20104, 2011\n',
-    "description":
+    "citation": 
+    '    S. Kozuch, J.M.L. Martin, J. Comp. Chem., 34, 2327-2344, 2013\n',
+    "description": 
     '    DSD-SVWN5 Dispersion-corrected SCS Double Hybrid XC Functional (-D2 parameters)\n',
-=======
-    "citation": "    S. Kozuch, J.M.L. Martin, J. Comp. Chem., 34, 2327-2344, 2013\n",
-    "description": '    DSD-SVWN5 Dispersion-corrected SCS Double Hybrid XC Functional (-D2 parameters)\n',
->>>>>>> 544aeff5
     "dispersion": {
         "type": "d2",
         "params": {
             "s6": 0.28
         },
-<<<<<<< HEAD
-        "citation":
-        '    S. Kozuch, J.M.L. Martin, Phys. Chem. Chem. Phys. 13, 20104-20107, 2011\n'
-=======
-        "citation": "    S. Kozuch, J.M.L. Martin, J. Comp. Chem., 34, 2327-2344, 2013\n",
->>>>>>> 544aeff5
+        "citation": 
+        '    S. Kozuch, J.M.L. Martin, J. Comp. Chem., 34, 2327-2344, 2013\n',
     },
 })# yapf: disable
 

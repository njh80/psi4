#! 6-31G** H2O CCSD optimization by energies, with Z-Matrix input

molecule h2o {
    o
    h 1 0.97
    h 1 0.97 2 103.0
}

set globals {
  basis 6-31G**
<<<<<<< HEAD
  convergence 10
  e_converge 10
  d_converge 10
=======

  r_convergence 10
  e_convergence 10
  d_convergence 10
>>>>>>> f4b5488d
}

optimize('ccsd', dertype=0)

refnuc   =  9.166137300098260  #TEST
refscf   = -76.02293995043653  #TEST
refccsd  = -0.208238532935749  #TEST
reftotal = -76.2311784833722   #TEST

compare_values(refnuc,   h2o.nuclear_repulsion_energy(),          3, "Nuclear repulsion energy") #TEST
compare_values(refscf,   get_variable("SCF total energy"),        5, "SCF energy")               #TEST
compare_values(refccsd,  get_variable("CCSD correlation energy"), 4, "CCSD contribution")        #TEST
compare_values(reftotal, get_variable("Current energy"),          7, "Total energy")             #TEST

clean()<|MERGE_RESOLUTION|>--- conflicted
+++ resolved
@@ -8,16 +8,10 @@
 
 set globals {
   basis 6-31G**
-<<<<<<< HEAD
-  convergence 10
-  e_converge 10
-  d_converge 10
-=======
 
   r_convergence 10
   e_convergence 10
   d_convergence 10
->>>>>>> f4b5488d
 }
 
 optimize('ccsd', dertype=0)
